--- conflicted
+++ resolved
@@ -7,18 +7,17 @@
 
 由于原理的创新，即使我们的系统出现故障，也不会显现出你未经收拾的房间的画面，而只会显示背景，大大提高了不收拾房间就开正式会议的危险程度（我一直害怕传统的虚拟背景会突然崩溃）；更好的是，我们正在努力通过得到的数据自动把你摆到正确的位置上--再也不用调整摄像头角度了，尤其是如果你的摄像头在笔记本电脑的键盘上，你就会知道这是多么有用。
 
-<<<<<<< HEAD
+
 本项目基于 MediaPipe 的实时人体姿态估计与异物消除系统，实现了上述功能。
 
 希望我们的项目能让你轻松而放心地以最佳的真实面貌地出现在正式的视频会议里。
 
-=======
->>>>>>> 1a553c47
+
 ## 快速开始
 
 ### 方法1：使用打包好的环境（推荐）
 
-<<<<<<< HEAD
+
 0.安装软件：
 
 先安装anaconda
@@ -27,18 +26,13 @@
 https://www.win-rar.com/download.html?&L=0
 1. 解压环境：
 
-=======
-1. 解压环境：
-先安装anaconda https://www.anaconda.com/download/success 下载
->>>>>>> 1a553c47
-
 win+r 打开cmd ,输入自己的anaconda安装路径
 
     cd anaconda3\envs
 
     mkdir -p meet6
-<<<<<<< HEAD
-=======
+
+
 
     cd meet6
 复制当前路径
@@ -54,72 +48,6 @@
     cd meet
 
 运行run.py
-程序运行后，打开浏览器访问 `http://127.0.0.1:5000/`。
-
-## 项目结构
-
-```
-project/
-├── run.py                # 主程序入口
-├── requirements.txt      # Python依赖
-├── package.json         # Node.js依赖
-│
-├── server/              # 后端代码
-│   ├── __init__.py
-│   ├── model_manager.py  # 模型管理
-│   ├── video_renderer.py # 视频渲染
-│   ├── pose_detector.py  # 姿态检测
-│   ├── scene_renderer.py # 场景渲染
-│   └── data_processor.py # 数据处理
-│
-├── static/              # 前端资源
-│   ├── js/
-│   │   ├── app.js      # 应用入口
-│   │   └── modules/    # 功能模块
-│   │       ├── model-manager.js     # 模型管理
-│   │       ├── render-manager.js    # 渲染管理
-│   │       ├── pose-recorder.js     # 姿态录制
-│   │       ├── video-texture-manager.js # 视频纹理
-│   │       ├── video-controls.js    # 视频控制
-│   │       └── scene-composer.js    # 场景合成
-│   │
-│   ├── css/            # 样式文件
-│   │   └── style.css
-│   │
-│   ├── models/         # 3D模型文件
-│   │   ├── default/    # 默认模型
-│   │   └── uploads/    # 上传模型
-│   │
-│   └── shaders/        # 着色器文件
-│       ├── vertex/     # 顶点着色器
-│       └── fragment/   # 片段着色器
-│
-├── templates/           # 模板文件
-│   └── index.html      # 主页面
-│
-└── uploads/            # 上传文件存储
-    ├── models/         # 模型文件
-    └── videos/         # 视频文件
-```
-
-
->>>>>>> 1a553c47
-
-    cd meet6
-复制当前路径
-
-用anaconda prompt 进入项目根目录，输入以下命令：
-
-    tar -xvf meet6.tar.gz -C 
-在这一行后粘贴刚才复制的路径，enter
-
-    conda activate meet6
-运行代码时解释器选择meet6环境
-
-    cd meet
-
-运行run.py
-
 程序运行后，打开浏览器访问 `http://127.0.0.1:5000/`。
 
 ## 功能
