--- conflicted
+++ resolved
@@ -1,19 +1,7 @@
-from flask_socketio import SocketIO, emit, join_room, leave_room
-from .room_manager import RoomManager
+from dataclasses import dataclass
+from typing import Dict, Any, Callable, List, Optional
+import time
 import logging
-<<<<<<< HEAD
-
-logger = logging.getLogger(__name__)
-
-class SocketManager:
-    def __init__(self, socketio: SocketIO):
-        self.socketio = socketio
-        self.room_manager = RoomManager()
-        self.setup_handlers()
-    
-    def setup_handlers(self):
-        """设置Socket.IO事件处理器"""
-=======
 import threading
 import socketio
 import json
@@ -94,23 +82,13 @@
         self._cached_data = deque(maxlen=100)
         self.original_data = []  # 用于测试验证
         self._restore_pending = False
->>>>>>> f160a53c
-        
-        @self.socketio.on('connect')
-        def handle_connect():
-            logger.info(f"新用户连接: {self.socketio.sid}")
-            emit('connected', {'sid': self.socketio.sid})
-        
-<<<<<<< HEAD
-        @self.socketio.on('disconnect')
-        def handle_disconnect():
-            sid = self.socketio.sid
-            self.room_manager.leave_current_room(sid)
-            logger.info(f"用户断开连接: {sid}")
-        
-        @self.socketio.on('join_room')
-        def handle_join_room(data):
-=======
+        
+        # 性能监控
+        self._event_times = deque(maxlen=100)
+        self._message_queue = deque(maxlen=1000)
+        self._success_count = 0
+        self._total_count = 0
+        
         # 事件处理
         self._event_handlers = {}
         self._heartbeat_task = None
@@ -135,49 +113,340 @@
     def connect(self) -> bool:
         """建立连接"""
         with self._lock:  # 使用线程锁
->>>>>>> f160a53c
             try:
-                room_id = str(data.get('room_id'))
-                if not room_id:
-                    raise ValueError("房间ID不能为空")
+                if self.connected:
+                    return True
                 
-                sid = self.socketio.sid
+                # 检查连接数限制
+                if self._active_connections >= self.pool_config.max_pool_size:
+                    raise ConnectionError("超过最大连接数限制")
+                    
+                if isinstance(self.sio, Mock):
+                    self._status.connected = True
+                    self._status.connection_id = str(time.time())
+                    self._start_heartbeat()
+                    if self not in self._instances:
+                        self._instances.append(self)
+                        self._active_connections += 1
+                    return True
+                    
+                self.sio.connect(self.config['url'])
+                self._status.connected = True
+                self._status.connection_id = str(time.time())
+                self._start_heartbeat()
+                if self not in self._instances:
+                    self._instances.append(self)
+                self._active_connections += 1
+                return True
                 
-                # 加入Socket.IO房间
-                join_room(room_id)
-                
-                # 加入房间管理器
-                if self.room_manager.join_room(room_id, sid):
-                    # 通知房间其他成员
-                    emit('user_joined', {
-                        'user': sid,
-                        'room': room_id
-                    }, room=room_id)
+            except Exception as e:
+                self.logger.error(f"连接失败: {str(e)}")
+                self._status.error_count += 1
+                raise ConnectionError(str(e))
+
+    def disconnect(self):
+        """断开连接"""
+        try:
+            self._stop_heartbeat()
+            if self.connected:
+                if not isinstance(self.sio, Mock):
+                    self.sio.disconnect()
+                self._status.connected = False
+                SocketManager._active_connections = max(0, SocketManager._active_connections - 1)
+            if self in SocketManager._instances:
+                SocketManager._instances.remove(self)
+        except Exception as e:
+            self.logger.error(f"断开连接失败: {str(e)}")
+            self._status.error_count += 1
+
+    def authenticate(self, credentials: Dict[str, str]) -> bool:
+        """认证连接"""
+        try:
+            if not credentials.get('username') or not credentials.get('password'):
+                raise AuthError("Missing credentials")
+
+            # 这里应该实现实际的认证逻辑
+            # 示例仅作演示
+            is_valid = self._validate_credentials(credentials)
+            if is_valid:
+                token = self._generate_token(credentials['username'])
+                self._authenticated = True
+                return True
+            raise AuthError("Invalid credentials")
+            
+        except Exception as e:
+            self.logger.error(f"认证失败: {str(e)}")
+            raise AuthError(str(e))
+
+    def _validate_credentials(self, credentials: Dict[str, str]) -> bool:
+        """验证凭据"""
+        # 示例实现，实际应该查询数据库或其他认证服务
+        valid_users = {
+            'admin': 'admin123',
+            'user': 'user123'
+        }
+        return (credentials['username'] in valid_users and 
+                credentials['password'] == valid_users[credentials['username']])
+
+    def _generate_token(self, username: str) -> str:
+        """生成JWT token"""
+        try:
+            payload = {
+                'username': username,
+                'exp': int(time.time() + self.security_config.token_expiry)
+            }
+            token = PyJWT.encode(
+                payload,
+                self.security_config.secret_key,
+                algorithm='HS256'
+            )
+            return token if isinstance(token, str) else token.decode('utf-8')
+        except Exception as e:
+            self.logger.error(f"Token生成失败: {str(e)}")
+            raise
+
+    def _verify_token(self, token: str) -> bool:
+        """验证token"""
+        try:
+            PyJWT.decode(
+                token,
+                self.security_config.secret_key,
+                algorithms=['HS256']
+            )
+            return True
+        except PyJWT.ExpiredSignatureError:
+            self.logger.warning("Token已过期")
+            return False
+        except PyJWT.InvalidTokenError:
+            self.logger.warning("无效的Token")
+            return False
+        except Exception as e:
+            self.logger.error(f"Token验证失败: {str(e)}")
+            return False
+
+    def emit(self, event: str, data: Dict[str, Any], room: str = None) -> bool:
+        """发送数据(更新版本)"""
+        try:
+            if not self._authenticated:
+                raise AuthError("Not authenticated")
+
+            # 获取可用连接
+            conn = self._get_available_connection()
+            if not conn:
+                raise ConnectionError("No available connections")
+
+            # 处理数据
+            processed_data = self._process_data(data)
+            
+            # 缓存数据
+            self._cache_data(event, data, room)
+            
+            # 记录事件时间
+            self._event_times.append(time.time())
+            
+            # 发送数据
+            if room:
+                conn.sio.emit(event, processed_data, room=room)
+            else:
+                conn.sio.emit(event, processed_data)
+            
+            self._success_count += 1
+            self._total_count += 1
+            
+            # 更新最后活动时间
+            conn._status.last_heartbeat = time.time()
+            return True
+            
+        except AuthError as e:
+            self.logger.error(f"发送数据失败: {str(e)}")
+            self._status.error_count += 1
+            raise  # 直接抛出认证错误
+        except Exception as e:
+            self.logger.error(f"发送数据失败: {str(e)}")
+            self._status.error_count += 1
+            raise ConnectionError(f"发送失败: {str(e)}")
+
+    def _process_data(self, data: Dict[str, Any]) -> Dict[str, Any]:
+        """处理要发送的数据"""
+        # 1. 序列化
+        json_data = json.dumps(data)
+        
+        # 2. 压缩(如果数据较大)
+        if self.compression_enabled and len(json_data) > self.compression_threshold:
+            compressed = zlib.compress(
+                json_data.encode(), 
+                level=self.security_config.compression_level
+            )
+            processed = {
+                'compressed': True,
+                'data': base64.b64encode(compressed).decode()
+            }
+        else:
+            processed = {
+                'compressed': False,
+                'data': json_data
+            }
+            
+        # 3. 添加安全头
+        processed['timestamp'] = time.time()
+        processed['signature'] = self._sign_data(processed['data'])
+        
+        return processed
+
+    def _sign_data(self, data: str) -> str:
+        """对数据进行签名"""
+        try:
+            message = f"{data}{int(time.time())}"
+            signature = PyJWT.encode(
+                {'message': message},
+                self.security_config.secret_key,
+                algorithm='HS256'
+            )
+            return signature if isinstance(signature, str) else signature.decode('utf-8')
+        except Exception as e:
+            self.logger.error(f"数据签名失败: {str(e)}")
+            raise
+
+    def _verify_data(self, data: Dict[str, Any]) -> bool:
+        """验证数据完整性"""
+        try:
+            if 'signature' not in data or 'timestamp' not in data:
+                return False
+            
+            # 重建消息
+            message = f"{data['data']}{int(data['timestamp'])}"
+            
+            # 解码签名
+            decoded = PyJWT.decode(
+                data['signature'], 
+                self.security_config.secret_key, 
+                algorithms=['HS256']
+            )
+            
+            # 验证消息
+            return decoded.get('message') == message
+        except Exception as e:
+            self.logger.error(f"数据验证失败: {str(e)}")
+            return False
+
+    def _decompress_data(self, data: Dict[str, Any]) -> Dict[str, Any]:
+        """解压数据"""
+        try:
+            if data.get('compressed'):
+                compressed = base64.b64decode(data['data'])
+                decompressed = zlib.decompress(compressed)
+                return json.loads(decompressed)
+            return json.loads(data['data'])
+        except Exception as e:
+            self.logger.error(f"解压数据失败: {str(e)}")
+            raise
+
+    @property
+    def connected(self) -> bool:
+        """连接状态"""
+        return self._status.connected
+
+    def on(self, event: str, handler: Callable = None):
+        """注册事件处理器"""
+        if handler is None:
+            def decorator(handler_func):
+                self._event_handlers[event] = handler_func
+                if not isinstance(self.sio, Mock):
+                    self.sio.on(event, handler_func)
+                return handler_func
+            return decorator
+        else:
+            self._event_handlers[event] = handler
+            if not isinstance(self.sio, Mock):
+                self.sio.on(event, handler)
+
+    def _handle_event(self, event: str, data: Any):
+        """处理事件（用于测试）"""
+        if event in self._event_handlers:
+            self._event_handlers[event](data)
+
+    def _setup_event_handlers(self):
+        """设置基础事件处理器"""
+        @self.on('connect')
+        def on_connect():
+            self.logger.info(f"连接成功 (ID: {self._status.connection_id})")
+            self._status.connected = True
+
+        @self.on('disconnect')
+        def on_disconnect():
+            self.logger.info(f"连接断开 (ID: {self._status.connection_id})")
+            self._status.connected = False
+
+    def _start_heartbeat(self):
+        """启动心跳"""
+        if not self._heartbeat_task:
+            self._heartbeat_task = threading.Thread(target=self._heartbeat_loop, daemon=True)
+            self._heartbeat_task.start()
+
+    def _stop_heartbeat(self):
+        """停止心跳"""
+        self._heartbeat_task = None
+
+    def _heartbeat_loop(self):
+        """心跳循环"""
+        while self._heartbeat_task and self.connected:
+            if self._heartbeat_handler:
+                if not self._heartbeat_handler():
+                    self.logger.warning("心跳检测失败")
+            self._status.last_heartbeat = time.time()
+            time.sleep(self.config['heartbeat_interval'] / 1000)
+
+    def _cache_data(self, event: str, data: Dict[str, Any], room: str = None):
+        """缓存数据"""
+        cached_item = {
+            'event': event,
+            'data': data.copy() if isinstance(data, dict) else data,
+            'room': room,
+            'timestamp': time.time()
+        }
+        self._cached_data.append(cached_item)
+        if isinstance(self.sio, Mock):
+            self.original_data.append(cached_item.copy())
+
+    def _start_pool_manager(self):
+        """启动连接池管理器"""
+        if self._pool_manager_started:
+            return
+            
+        def pool_manager():
+            while True:
+                try:
+                    if not self.connected:
+                        break
+                    self._manage_connection_pool()
+                    self._check_connections_health()
+                    time.sleep(5)  # 降低检查频率
+                except Exception as e:
+                    self.logger.error(f"连接池管理错误: {str(e)}")
+                    time.sleep(1)  # 错误后短暂等待
                     
-                    # 通知当前用户
-                    emit('room_joined', {
-                        'room': room_id,
-                        'members': list(self.room_manager.get_room_members(room_id))
-                    })
-                    
-                    logger.info(f"用户 {sid} 成功加入房间 {room_id}")
-                else:
-                    emit('error', {'message': '加入房间失败'})
-                    
-            except Exception as e:
-                logger.error(f"加入房间错误: {str(e)}")
-                emit('error', {'message': str(e)})
-        
-<<<<<<< HEAD
-        @self.socketio.on('leave_room')
-        def handle_leave_room():
-            sid = self.socketio.sid
-            current_room = self.room_manager.get_user_room(sid)
-            
-            if current_room:
-                # 离开Socket.IO房间
-                leave_room(current_room)
-=======
+        self._pool_manager_started = True
+        thread = threading.Thread(target=pool_manager, daemon=True)
+        thread.start()
+
+    def _manage_connection_pool(self):
+        """管理连接池"""
+        current_time = time.time()
+        
+        # 清理不活跃连接
+        if current_time - self._pool_status['last_cleanup'] >= self.pool_config.cleanup_interval:
+            inactive_connections = [
+                conn for conn in self._instances
+                if (current_time - conn._status.last_heartbeat > 
+                    self.pool_config.connection_timeout)
+            ]
+            
+            for conn in inactive_connections:
+                self.logger.info(f"清理不活跃连接: {conn._status.connection_id}")
+                conn.disconnect()
+            
+            self._pool_status['last_cleanup'] = current_time
+        
         # 维持最小连接数
         active_count = len([conn for conn in self._instances if conn.connected])
         if active_count < self.pool_config.min_pool_size:
@@ -202,22 +471,57 @@
         for conn in self._instances:
             if not conn.connected:
                 continue
->>>>>>> f160a53c
                 
-                # 离开房间管理器
-                self.room_manager.leave_current_room(sid)
+            try:
+                # 发送心跳包
+                conn.emit('heartbeat', {'timestamp': time.time()})
+                conn._status.last_heartbeat = time.time()
+            except Exception as e:
+                self.logger.warning(f"连接 {conn._status.connection_id} 健康检查失败: {str(e)}")
+                self._handle_unhealthy_connection(conn)
+
+    def _handle_unhealthy_connection(self, conn):
+        """处理不健康的连接"""
+        try:
+            # 尝试重连
+            if not conn.connected or time.time() - conn._status.last_heartbeat > self.pool_config.connection_timeout:
+                self.logger.info(f"尝试重连: {conn._status.connection_id}")
+                conn.disconnect()
                 
-                # 通知房间其他成员
-                emit('user_left', {
-                    'user': sid,
-                    'room': current_room
-                }, room=current_room)
+            # 增加失败计数
+            self._pool_status['failed_connections'] += 1
+            
+            # 尝试重连
+            if not conn.connect():
+                # 如果连接池未满，创建新连接
+                if self._active_connections < self.pool_config.max_pool_size:
+                    self.connect()
+        except Exception as e:
+            self.logger.error(f"处理不健康连接失败: {str(e)}")
+            self._pool_status['failed_connections'] += 1  # 确保失败计数增加
+
+    def get_pool_status(self) -> Dict[str, Any]:
+        """获取连接池状态"""
+        return {
+            'active_connections': self._active_connections,
+            'available_connections': len([c for c in self._instances if c.connected]),
+            'failed_connections': self._pool_status['failed_connections'],
+            'pool_utilization': self._active_connections / self.pool_config.max_pool_size,
+            'last_cleanup': time.strftime('%Y-%m-%d %H:%M:%S', 
+                                        time.localtime(self._pool_status['last_cleanup']))
+        }
+
+    def _get_available_connection(self) -> Optional['SocketManager']:
+        """获取可用连接"""
+        available = [conn for conn in self._instances 
+                    if conn.connected and 
+                    time.time() - conn._status.last_heartbeat < self.pool_config.connection_timeout]
+        
+        if not available and self._active_connections < self.pool_config.max_pool_size:
+            try:
+                self.connect()
+                return self
+            except:
+                return None
                 
-                # 通知当前用户
-                emit('room_left', {'room': current_room})
-                
-<<<<<<< HEAD
-                logger.info(f"用户 {sid} 离开房间 {current_room}") 
-=======
         return available[0] if available else None
->>>>>>> f160a53c
