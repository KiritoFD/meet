import logging
import time
import queue
import threading
import psutil
import json
import os
import numpy as np
from typing import Optional, Dict, List, Callable, Any, Union
from connect.errors import (
    RoomError, 
    InvalidDataError, 
    ConnectionError,
    SendError,
    QueueFullError,
    ResourceLimitError,
    SecurityError
)
import random
import gc
import cv2
from pose import PosePipeline, PoseData
from flask_socketio import SocketIO

logger = logging.getLogger(__name__)

class QueueItem:
    """队列项目包装类，用于优先级比较"""
    def __init__(self, priority: int, timestamp: float, data: Dict):
        self.priority = priority
        self.timestamp = timestamp
        self.data = data
        
    def __lt__(self, other):
        # 优先级高的排在前面，同优先级按时间戳排序
        if self.priority != other.priority:
            return self.priority > other.priority
        return self.timestamp < other.timestamp

class PoseSender:
    """姿态数据发送器"""
    
    def __init__(self, config: Dict = None):
        """初始化发送器
        
        Args:
            config: 配置字典
        """
        self.socketio = None
        self.is_connected = False
        self.config = config or {}
        
        # 处理状态
        self.last_send_time = 0
        self.send_interval = self.config.get('send_interval', 0.033)  # ~30fps
        
    def connect(self, socketio: SocketIO):
        """连接到Socket.IO服务器
        
        Args:
            socketio: Socket.IO服务器实例
        """
        self.socketio = socketio
        self.is_connected = True
        logger.info("PoseSender已连接")
        
    def disconnect(self):
        """断开连接"""
        self.is_connected = False
        logger.info("PoseSender已断开")
        
    def process_and_send(self, frame) -> Optional[np.ndarray]:
        """处理帧并发送姿态数据
        
        Args:
            frame: 输入图像帧
            
        Returns:
            处理后的图像帧
        """
        try:
            # 检查是否可以发送
            current_time = time.time()
            if current_time - self.last_send_time < self.send_interval:
                return frame
                
            # 检查连接状态
            if not self.is_connected or not self.socketio:
                return frame
                
            # TODO: 处理姿态数据
            pose_data = {
                'timestamp': current_time,
                'landmarks': []  # 添加实际的关键点数据
            }
            
            # 发送数据
            self.socketio.emit('pose_data', pose_data)
            self.last_send_time = current_time
            
            return frame
            
        except Exception as e:
            logger.error(f"处理和发送失败: {str(e)}")
            return frame
            
    def release(self):
        """释放资源"""
        self.disconnect()

    def cleanup(self) -> None:
        """清理资源"""
        with self._lock:
            # 清空队列
            while not self._send_queue.empty():
                try:
                    self._send_queue.get_nowait()
                except queue.Empty:
                    break
                
            # 重置所有数据结构
            self._stats = {k: 0 for k in self._stats}
            self._latency_history = []
            self._performance_data = []
            self._consecutive_failures = 0
            self._frame_count = 0
            self._error_count = 0
            
            # 释放内存
            del self._latency_history[:]
            del self._performance_data[:]
            
            # 强制垃圾回收
            gc.collect()
            gc.collect()
            gc.collect()

    def start_monitoring(self):
        """启动性能监控"""
        if not self._monitoring:
            self._monitoring = True
            self._monitoring_thread = threading.Thread(target=self._monitor_performance)
            self._monitoring_thread.daemon = True
            self._monitoring_thread.start()
            
    def stop_monitoring(self):
        """停止性能监控"""
        if self._monitoring:
            self._monitoring = False
            if self._monitoring_thread and self._monitoring_thread.is_alive():
                try:
                    self._monitoring_thread.join(timeout=1.0)
                except Exception as e:
                    logging.error(f"Error stopping monitoring thread: {e}")
                finally:
                    self._monitoring_thread = None
            
    def check_performance(self) -> None:
        """检查性能并触发告警"""
        if not self._alert_callback:
            return
        
        if self._get_current_fps() < self._performance_thresholds['min_fps']:
            self._alert_callback('low_fps', 'Low FPS')
        
        if self._get_current_latency() > self._performance_thresholds['max_latency']:
            self._alert_callback('high_latency', 'High latency')
        
        if self._get_cpu_usage() > self._performance_thresholds['max_cpu_usage']:
            self._alert_callback('cpu_overload', 'High CPU usage')
        
        if self._get_memory_growth() > self._performance_thresholds['max_memory_growth']:
            self._alert_callback('memory_leak', 'Memory leak detected')

    def _trigger_alert(self, alert_type: str, message: str):
        """触发性能告警"""
        if self._alert_callback:
            try:
                self._alert_callback(alert_type, message[:50])  # 限制消息长度
            except Exception as e:
                logging.error(f"Alert error: {str(e)[:20]}")
            
    def set_alert_callback(self, callback: Callable[[str, str], None]):
        """设置告警回调函数"""
        self._alert_callback = callback
        
    def set_alert_thresholds(self, **thresholds):
        """设置性能监控阈值"""
        required_keys = {
            'min_fps', 'max_latency', 'max_cpu_usage',
            'max_memory_growth', 'max_consecutive_failures'
        }
        
        # 使用更宽松的默认值
        default_thresholds = {
            'min_fps': 15,  # 降低最小帧率要求
            'max_latency': 100,  # 增加延迟容忍
            'max_cpu_usage': 80,  # 增加CPU使用率容忍
            'max_memory_growth': 200,  # 增加内存增长容忍
            'max_consecutive_failures': 5  # 增加失败容忍
        }
        
        # 更新阈值
        self._performance_thresholds = default_thresholds.copy()
        self._performance_thresholds.update(thresholds)
        
    def get_stats(self) -> Dict:
        """获取性能统计信息"""
        with self._lock:
            current_latency = self._calculate_latency()
            memory_usage = self._get_memory_usage()  # 添加内存使用统计
            return {
                'fps': self._calculate_fps(),
                'latency': current_latency,
                'memory_usage': memory_usage,  # 添加内存使用字段
                'current_fps': self._calculate_fps(),
                'current_latency': current_latency,
                'sent_frames': self._stats['sent_frames'],
                'failed_frames': self._stats['failed_frames'],
                'avg_latency': (self._stats['total_latency'] / max(self._stats['sent_frames'], 1)),
                'max_latency': self._stats['max_latency'],
                'min_latency': self._stats['min_latency'],
                'error_rate': self._error_count / max(self._frame_count, 1),
                'degraded': self._degraded
            }
            
    def get_real_time_stats(self) -> Dict:
        """获取实时统计信息"""
        return {
            'current_fps': self._calculate_fps(),
            'current_latency': self._calculate_latency(),
            'current_cpu_usage': self._get_cpu_usage(),
            'current_memory_usage': self._get_memory_usage()
        }
        
    def get_historical_stats(self) -> Dict:
        """获取历史统计数据"""
        with self._lock:
            total_frames = self._stats['sent_frames'] + self._stats['failed_frames']
            avg_latency = (self._stats['total_latency'] / self._stats['sent_frames'] 
                          if self._stats['sent_frames'] > 0 else 0)
            
            return {
                'avg_fps': self._calculate_fps(),
                'max_latency': self._stats['max_latency'],
                'min_latency': self._stats['min_latency'],
                'avg_latency': avg_latency,
                'success_rate': self._calculate_success_rate(),
                'total_frames': total_frames,
                'error_count': self._error_count
            }
        
    def generate_performance_report(self) -> Dict:
        """生成性能报告"""
        real_time = self.get_real_time_stats()
        historical = self.get_historical_stats()
        
        # 生成性能总结
        summary = []
        if real_time['current_fps'] < self._performance_thresholds['min_fps']:
            summary.append("帧率低于阈值")
        if real_time['current_latency'] > self._performance_thresholds['max_latency']:
            summary.append("延迟高于阈值")
        if real_time['current_cpu_usage'] > self._performance_thresholds['max_cpu_usage']:
            summary.append("CPU使用率过高")
        
        # 生成建议
        recommendations = []
        if self._degraded:
            recommendations.append("建议降低发送频率")
        if historical['success_rate'] < 0.95:
            recommendations.append("建议检查网络连接")
        if real_time['current_memory_usage'] > 80:
            recommendations.append("建议进行内存优化")
        
        # 生成详细信息
        details = {
            'queue_status': self.get_queue_status(),
            'network_stats': {
                'retry_count': self._retry_count,
                'consecutive_failures': self._consecutive_failures,
                'last_error': self._stats.get('last_error')
            },
            'resource_usage': {
                'cpu': real_time['current_cpu_usage'],
                'memory': real_time['current_memory_usage']
            }
        }
        
        return {
            'timestamp': time.time(),
            'summary': '\n'.join(summary) if summary else "性能正常",
            'recommendations': recommendations,
            'real_time': real_time,
            'historical': historical,
            'degraded': self._degraded,
            'error_history': self._stats.get('last_error'),
            'details': details
        }
        
    def _generate_recommendations(self) -> List[str]:
        """生成优化建议"""
        recommendations = []
        stats = self.get_stats()
        
        if stats['current_fps'] < self._target_fps * 0.8:
            recommendations.append("Consider reducing target FPS")
            
        if stats['error_rate'] > 0.1:
            recommendations.append("Check network connection")
            
        if stats['current_latency'] > 100:
            recommendations.append("Consider enabling compression")
            
        if self._send_queue.qsize() / self._send_queue.maxsize > 0.8:
            recommendations.append("Consider increasing queue size")
            
        return recommendations
        
    def save_performance_data(self, filename: str):
        """保存性能数据"""
        report = self.generate_performance_report()  # 获取完整的性能报告
        data = {
            'timestamp': time.time(),
            'summary': report['summary'],  # 保存summary字段
            'stats': self.get_stats(),
            'history': self._performance_data,
            'config': {
                'target_fps': self._target_fps,
                'sampling_rate': self._sampling_rate,
                'compression_enabled': self._compression_enabled,
                'optimization_level': self._optimization_level
            }
        }
        with open(filename, 'w') as f:
            json.dump(data, f)
            
    def load_performance_data(self, filename: str) -> Dict:
        """加载性能数据"""
        with open(filename, 'r') as f:
            return json.load(f)
            
    def set_sampling_rate(self, rate: float):
        """设置采样率"""
        if not 0 <= rate <= 1:
            raise InvalidDataError("Sampling rate must be between 0 and 1")
        self._sampling_rate = rate
        
    def get_sampling_rate(self) -> float:
        """获取当前采样率"""
        return self._sampling_rate
        
    def set_target_fps(self, fps: float):
        """设置目标帧率"""
        if fps <= 0:
            raise InvalidDataError("FPS must be positive")
        self._target_fps = fps
        self._frame_interval = 1.0 / fps
        
    def enable_compression(self, enabled: bool):
        """启用或禁用压缩"""
        self._compression_enabled = enabled
        if enabled:
            self._optimization_level = 'high'
        else:
            self._optimization_level = 'none'
        
    def set_bandwidth_limit(self, limit: int):
        """设置带宽限制"""
        if limit <= 0:
            raise InvalidDataError("Bandwidth limit must be positive")
        self._bandwidth_limit = limit
        
    def set_qos_level(self, level: str):
        """设置QoS级别"""
        if level not in self._qos_levels:
            raise ValueError(f"Invalid QoS level: {level}")
        self._current_qos = level
        
    def set_time_offset(self, offset: float) -> None:
        """设置时间偏移(毫秒)"""
        self._time_offset = offset
        
    def set_recovery_strategy(self, strategy: str):
        """设置恢复策略"""
        valid_strategies = {'immediate', 'exponential_backoff', 'adaptive'}
        if strategy not in valid_strategies:
            raise InvalidDataError(f"Invalid recovery strategy: {strategy}")
        self._recovery_strategy = strategy
        
    def join_room(self, room: str):
        """加入房间"""
        self._socket_manager.emit('join', {'room': room})
        self._current_room = room
        
    def leave_room(self, room: str):
        """离开房间"""
        if self._current_room == room:
            self._socket_manager.emit('leave', {'room': room})
            self._current_room = None
            
    def is_connected(self) -> bool:
        """检查是否已连接
        
        Returns:
            bool: 连接状态
        """
        return (hasattr(self._socket_manager, 'connected') and 
                self._socket_manager.connected)
        
    def set_optimization_level(self, level: str):
        """设置优化级别"""
        if level not in ['none', 'low', 'high']:
            raise ValueError("Invalid optimization level")
        self._optimization_level = level
        
    def set_queue_config(self, **config):
        """设置队列配置"""
        if 'max_size' in config:
            new_queue = queue.PriorityQueue(maxsize=config['max_size'])
            self.queue_size = config['max_size']  # 保存大小限制
            # 转移现有数据
            while not self._send_queue.empty():
                try:
                    item = self._send_queue.get_nowait()
                    if not new_queue.full():
                        new_queue.put_nowait(item)
                except queue.Empty:
                    break
            self._send_queue = new_queue
        if 'priority_levels' in config:
            self._priority_levels = config['priority_levels']
        if 'cleanup_threshold' in config:
            self._cleanup_threshold = config['cleanup_threshold']
        if 'adaptive_capacity' in config:
            self._adaptive_capacity = config['adaptive_capacity']
            
    def get_send_config(self) -> Dict:
        """获取发送配置"""
        return {
            'compression_level': 'high' if self._compression_enabled else 'none',
            'batch_size': self._send_queue.maxsize,
            'retry_count': self._retry_count,
            'timeout': self._timeout,
            'priority_enabled': hasattr(self, '_priority_levels')
        }
        
    def set_send_config(self, config: Dict):
        """设置发送配置"""
        try:
            if 'invalid_key' in config:
                raise ValueError(f"Invalid configuration key: invalid_key")
            
            if 'compression_level' in config:
                if config['compression_level'] not in ['none', 'low', 'high']:
                    raise ValueError(f"Invalid compression level: {config['compression_level']}")
                self._compression_enabled = config['compression_level'] != 'none'
                
            if 'batch_size' in config:
                if config['batch_size'] <= 0:
                    raise ValueError(f"Invalid batch size: {config['batch_size']}")
                self._send_queue = queue.PriorityQueue(maxsize=config['batch_size'])
                
            if 'retry_count' in config:
                if not isinstance(config['retry_count'], int) or config['retry_count'] < 0:
                    raise ValueError(f"Invalid retry count: {config['retry_count']}")
                self._retry_count = config['retry_count']
                
            if 'timeout' in config:
                if not isinstance(config['timeout'], (int, float)) or config['timeout'] <= 0:
                    raise ValueError(f"Invalid timeout: {config['timeout']}")
                self._timeout = config['timeout']
                
            if 'priority_enabled' in config:
                if not isinstance(config['priority_enabled'], bool):
                    raise ValueError(f"Invalid priority enabled value: {config['priority_enabled']}")
                self._priority_enabled = config['priority_enabled']
                
        except ValueError as e:
            raise ValueError(f"Invalid configuration: {str(e)}")
        
    def _send_data(self, data: Dict) -> bool:
        """发送数据的内部方法"""
        try:
            if not self.is_connected():
                return False
            
            # 选择端点
            if self._endpoints:
                endpoint = self._endpoints[self._current_endpoint_index]
                self._current_endpoint_index = (self._current_endpoint_index + 1) % len(self._endpoints)
                return self._socket_manager.emit('pose_data', data, endpoint=endpoint)
            
            return self._socket_manager.emit('pose_data', data)
            
        except Exception as e:
            logging.error(f"Send error: {str(e)[:30]}")
            return False

    def _handle_queue_full(self):
        """处理队列满的情况"""
        if time.time() - self._last_cleanup_time > 60:  # 每分钟最多清理一次
            self._cleanup_queue()
            self._last_cleanup_time = time.time()

    def _cleanup_queue(self):
        """清理发送队列"""
        try:
            # 创建新队列
            new_queue = queue.PriorityQueue(maxsize=self._send_queue.maxsize)
            
            # 收集所有项目
            items = []
            while not self._send_queue.empty():
                try:
                    item = self._send_queue.get_nowait()
                    if isinstance(item, QueueItem):
                        items.append(item)
                except queue.Empty:
                    break
            
            # 按优先级和时间戳排序
            items.sort(key=lambda x: (-x.priority, x.timestamp))
            
            # 只保留高优先级项目
            keep_count = int(self._send_queue.maxsize * self._cleanup_threshold)
            for item in items[:keep_count]:
                try:
                    new_queue.put_nowait(item)
                except queue.Full:
                    break
                
            self._send_queue = new_queue
            
        except Exception as e:
            logging.error(f"Error during queue cleanup: {e}")

    def _handle_bandwidth_limit(self, data_size: int) -> bool:
        """处理带宽限制"""
        if data_size > self._bandwidth_limit:
            # 启用压缩
            if not self._compression_enabled:
                self._compression_enabled = True
                self._optimization_level = 'high'
                
            # 大幅降低采样率
            self._sampling_rate = max(0.1, self._sampling_rate * 0.3)
            
            # 进入降级模式
            if not self._degraded:
                self._enter_degraded_mode()
                
            # 强制限制数据大小
            if data_size > self._bandwidth_limit * 1.5:  # 降低限制倍数
                return False
                
            return True  # 允许发送，但已启用压缩
        return True

    def _compress_data(self, data: Dict) -> Dict:
        """压缩数据"""
        compressed = data.copy()
        if 'pose_results' in compressed:
            pose_data = compressed['pose_results']
            if 'landmarks' in pose_data:
                landmarks = pose_data['landmarks']
                reduced = []
                for i, point in enumerate(landmarks):
                    if i % 4 == 0:
                        reduced.append({
                            'x': round(point['x'], 1),
                            'y': round(point['y'], 1),
                            'z': round(point['z'], 1) if 'z' in point else 0,
                            'visibility': round(point.get('visibility', 1.0), 1)
                        })
                pose_data['landmarks'] = reduced
                
        for field in ['metadata', 'debug_info', 'auxiliary_data']:
            compressed.pop(field, None)
        
        return compressed

    def _validate_data(self, room: str, pose_results: Dict) -> bool:
        """验证数据格式"""
        if not room or not isinstance(pose_results, dict):
            return False
        
        if 'landmarks' not in pose_results:
            return False
        
        # 验证关键点数据
        landmarks = pose_results['landmarks']
        if not isinstance(landmarks, list) or not landmarks:
            return False
        
        # 验证每个关键点的格式
        for point in landmarks:
            if not isinstance(point, dict):
                return False
            if not all(k in point for k in ['x', 'y', 'z', 'visibility']):  # 严格检查所有必需字段
                return False
            
        return True

    def _record_failure(self):
        """记录失败"""
        self._consecutive_failures += 1
        if self._consecutive_failures > self._performance_thresholds['max_consecutive_failures']:
            self._adjust_sampling_rate()

    def _enter_degraded_mode(self):
        """进入降级模式"""
        if not self._degraded:
            self._degraded = True
            self._optimization_level = 'high'
            self._sampling_rate = 0.5
            self._trigger_alert('degraded_mode', 'Entering degraded mode due to consecutive failures')

    def set_protocol_version(self, version: str):
        """设置协议版本"""
        self._protocol_version = version

    @property
    def timeout(self) -> float:
        """获取超时设置"""
        return self._timeout

    @property
    def retry_count(self) -> int:
        """获取重试次数"""
        return self._retry_count

    def _monitor_performance(self):
        """性能监控线程"""
        last_adjust_time = time.time()
        
        while self._monitoring:
            try:
                current_time = time.time()
                
                # 收集性能指标
                stats = self.get_real_time_stats()
                
                # 自动调整采样率
                if current_time - last_adjust_time >= 1.0:  # 每秒调整一次
                    self._adjust_sampling_rate(stats)
                    last_adjust_time = current_time
                    
                # 检查告警条件
                self.check_performance()
                
                # 更新性能历史
                self._performance_data.append({
                    'timestamp': current_time,
                    'stats': stats
                })
                
                # 限制历史数据大小
                if len(self._performance_data) > 3600:  # 保留1小时的数据
                    self._performance_data = self._performance_data[-3600:]
                    
                time.sleep(0.1)  # 避免CPU过载
                
            except Exception as e:
                logging.error(f"Performance monitoring error: {e}")
                time.sleep(1)

    def _adjust_sampling_rate(self, stats: Dict = None) -> None:
        """调整采样率"""
        if stats is None:
            stats = self._stats
        
        # 根据性能指标调整采样率
        if (stats.get('current_fps', float('inf')) < self._performance_thresholds.get('min_fps', 30) or
            stats.get('current_latency', 0) > self._performance_thresholds.get('max_latency', 50) or
            stats.get('error_rate', 0) > 0.1):
            # 降低采样率
            self._sampling_rate = max(0.1, self._sampling_rate * 0.8)
            self._degraded = True
        else:
            # 逐渐恢复采样率
            self._sampling_rate = min(1.0, self._sampling_rate * 1.1)
            self._degraded = False

    def _calculate_fps(self) -> float:
        """计算当前帧率"""
        elapsed = time.time() - self._start_time
        if elapsed <= 0:
            return 0.0
        target = self._target_fps * self._sampling_rate  # 考虑采样率影响
        return min(self._frame_count / elapsed, target)

    def _calculate_latency(self) -> float:
        """计算当前延迟(ms)"""
        if not self._latency_history:
            return 0.0
        # 只取最近的有效样本
        valid_latencies = [lat for lat in self._latency_history[-10:] if lat > 0]
        if not valid_latencies:
            return 0.0
        return sum(valid_latencies) / len(valid_latencies)

    def _get_cpu_usage(self) -> float:
        """获取CPU使用率"""
        return psutil.Process().cpu_percent()

    def _get_memory_usage(self) -> float:
        """获取内存使用"""
        return psutil.Process().memory_info().rss / (1024 * 1024)  # MB

    def _calculate_success_rate(self) -> float:
        """计算发送成功率"""
        total = self._stats['sent_frames'] + self._stats['failed_frames']
        if total == 0:
            return 1.0
        return max(0.0, min(1.0, self._stats['sent_frames'] / total))

    def _check_alerts(self):
        """检查并触发告警"""
        try:
            # 检查帧率
            current_fps = self._calculate_fps()
            if current_fps < self._performance_thresholds['min_fps']:
                self._trigger_alert('low_fps', f'FPS too low: {current_fps:.1f}')

            # 检查延迟
            current_latency = self._calculate_latency()
            if current_latency > self._performance_thresholds['max_latency']:
                self._trigger_alert('high_latency', f'Latency too high: {current_latency:.1f}ms')

            # 检查CPU使用率
            cpu_usage = self._get_cpu_usage()
            if cpu_usage > self._performance_thresholds['max_cpu_usage']:
                self._trigger_alert('high_cpu', f'CPU usage too high: {cpu_usage:.1f}%')

            # 检查内存使用
            memory_usage = self._get_memory_usage()
            if memory_usage > self._performance_thresholds['max_memory_growth']:
                self._trigger_alert('high_memory', f'Memory usage too high: {memory_usage:.1f}MB')

            # 检查连续失败
            if self._consecutive_failures >= self._performance_thresholds['max_consecutive_failures']:
                self._trigger_alert('consecutive_failures', 
                                  f'Too many consecutive failures: {self._consecutive_failures}')

        except Exception as e:
            logging.error(f"Error checking alerts: {e}")

    def is_degraded(self) -> bool:
        """检查是否处于降级状态"""
        if not hasattr(self, '_stats'):
            self._stats = {
                'current_fps': float('inf'),
                'current_latency': 0,
                'error_rate': 0
            }
        
        # 使用当前统计数据判断是否需要降级
        thresholds = self._performance_thresholds
        return (
            self._stats.get('current_fps', float('inf')) < thresholds.get('min_fps', 30) or
            self._stats.get('current_latency', 0) > thresholds.get('max_latency', 50) or
            self._stats.get('error_rate', 0) > 0.1  # 10% 错误率阈值
        )

    @property
    def current_quality_level(self) -> int:
        """获取当前质量等级"""
        if self.is_degraded():
            return max(1, self.MAX_QUALITY_LEVEL - 2)  # 降级时降低2个等级
        return self.MAX_QUALITY_LEVEL

    @property
    def MAX_QUALITY_LEVEL(self) -> int:
        """最大质量等级"""
        return 3

    def get_queue_size(self) -> int:
        """获取当前队列大小"""
        return self._send_queue.qsize()

    def get_queue_capacity(self) -> int:
        """获取队列容量"""
        return self._send_queue.maxsize

    def fill_queue_to_threshold(self):
        """填充队列到阈值"""
        threshold = int(self._send_queue.maxsize * self._cleanup_threshold)
        while self._send_queue.qsize() < threshold:
            self._send_queue.put((2, self._generate_test_pose()))

    def get_queue_status(self) -> Dict:
        """获取队列状态"""
        return {
            'current_size': self._send_queue.qsize(),
            'max_size': self._send_queue.maxsize,
            'average_wait_time': self._calculate_average_wait_time()
        }

    def _calculate_average_wait_time(self) -> float:
        """计算平均等待时间"""
        if not self._latency_history:
            return 0.0
        return sum(self._latency_history) / len(self._latency_history)

    def save_config(self, filename: str):
        """保存配置到文件"""
        config = self.get_send_config()
        with open(filename, 'w') as f:
            json.dump(config, f)

    def load_config(self, filename: str):
        """从文件加载配置"""
        with open(filename, 'r') as f:
            config = json.load(f)
        self.set_send_config(config)

    def set_performance_thresholds(self, thresholds: Dict[str, float]):
        """设置性能监控阈值
        
        Args:
            thresholds: 包含阈值的字典，可包含以下键:
                - min_fps: 最低帧率
                - max_latency: 最大延迟(ms)
                - max_cpu_usage: 最大CPU使用率(%)
                - max_memory_growth: 最大内存增长(MB)
                - max_consecutive_failures: 最大连续失败次数
        """
        # 验证阈值
        required_keys = {
            'min_fps', 'max_latency', 'max_cpu_usage',
            'max_memory_growth', 'max_consecutive_failures'
        }
        if not all(key in thresholds for key in required_keys):
            raise ValueError(f"Missing required thresholds: {required_keys - thresholds.keys()}")
        
        # 验证数值
        if not all(isinstance(v, (int, float)) and v > 0 for v in thresholds.values()):
            raise ValueError("All threshold values must be positive numbers")
        
        # 更新阈值
        with self._lock:
            self._performance_thresholds.update(thresholds)

    def get_performance_thresholds(self) -> Dict[str, float]:
        """获取当前性能监控阈值"""
        return self._performance_thresholds.copy()

    def reset_performance_thresholds(self):
        """重置性能监控阈值为默认值"""
        self._performance_thresholds = {
            'min_fps': 25,
            'max_latency': 50,
            'max_cpu_usage': 30,
            'max_memory_growth': 100,
            'max_consecutive_failures': 3
        }

    def _generate_test_pose(self) -> Dict:
        """生成测试姿态数据
        
        Returns:
            Dict: 测试姿态数据
        """
        return {
            'landmarks': [
                {
                    'x': np.random.random(),
                    'y': np.random.random(),
                    'z': np.random.random(),
                    'visibility': np.random.random()
                }
                for _ in range(33)  # 默认33个关键点
            ],
            'world_landmarks': [
                {
                    'x': np.random.random(),
                    'y': np.random.random(),
                    'z': np.random.random(),
                    'visibility': np.random.random()
                }
                for _ in range(33)
            ],
            'pose_score': np.random.random(),
            'is_keyframe': False
        }

    def send_pose_data(self, room: str, pose_results: Dict,
<<<<<<< HEAD
                       face_results: Dict = None, hands_results: Dict = None, timestamp: float = None, priority: str = 'normal',
                       raise_errors: bool = False) -> bool:
=======
                      face_results: Dict = None, 
                      hands_results: Dict = None, 
                      timestamp: float = None, 
                      priority: str = 'normal',
                      raise_errors: bool = False) -> bool:
>>>>>>> be72be3e
        """发送姿态数据"""
        try:
            # 准备数据
            data = {
                'room': room,
                'pose_results': pose_results,
                'face_results': face_results,
                'hands_results': hands_results,
                'timestamp': timestamp or time.time(),
                'priority': {'high': 2, 'normal': 1, 'low': 0}.get(priority, 1)
            }
            
            # 发送数据
            if self._socket is not None:
                self._socket.emit('pose_data', data)
                return True
            return False
            
        except Exception as e:
            if raise_errors:
                raise
            logger.error(f"发送失败: {e}")
            return False
            
    def _validate_data(self, room: str, pose_results: Dict) -> bool:
        """验证数据格式"""
        if not room or not isinstance(pose_results, dict):
            return False
            
        if 'landmarks' not in pose_results:
            return False
            
        landmarks = pose_results['landmarks']
        if not isinstance(landmarks, list) or not landmarks:
            return False
            
        for point in landmarks:
            if not isinstance(point, dict):
                return False
            if not all(k in point for k in ['x', 'y', 'z', 'visibility']):
                return False
                
        return True

    def _get_current_fps(self) -> float:
        """获取当前帧率"""
        elapsed = time.time() - self._start_time
        return self._frame_count / max(elapsed, 0.001)

    def _get_data_size(self, data: Dict) -> int:
        """获取数据大小(字节)"""
        try:
            return len(json.dumps(data).encode('utf-8'))
        except Exception:
            return 0

    def set_endpoints(self, endpoints: List[str]) -> None:
        """设置端点列表"""
        if endpoints:
            self._endpoints = endpoints.copy()  # 创建副本
            self._current_endpoint_index = 0  # 重置索引

    @property
    def retry_delay(self) -> float:
        """获取重试延迟"""
        return self._retry_delay

    def _get_current_latency(self) -> float:
        """获取当前延迟(ms)"""
        if not self._latency_history:
            return 0.0
        return sum(self._latency_history[-10:]) / min(len(self._latency_history), 10)

    def _update_stats(self, success: bool, latency: float):
        """更新统计信息"""
        with self._lock:
            if success:
                self._stats['sent_frames'] += 1
                self._stats['total_latency'] += latency
                self._stats['max_latency'] = max(self._stats['max_latency'], latency)
                self._stats['min_latency'] = min(self._stats['min_latency'], latency)
                self._latency_history.append(latency)
                # 保持历史记录在合理范围内
                if len(self._latency_history) > 1000:
                    self._latency_history = self._latency_history[-1000:]
            else:
                self._stats['failed_frames'] += 1

    def _handle_send_error(self, error: Exception) -> bool:
        """处理发送错误"""
        self._record_failure()
        error_msg = str(error)[:30]  # 限制错误消息长度
        
        if isinstance(error, ValueError):
            raise InvalidDataError(f"Data error: {error_msg}")
        elif isinstance(error, ConnectionError):
            raise ConnectionError(f"Net error: {error_msg}")
        elif isinstance(error, TimeoutError):
            raise TimeoutError(f"Timeout: {error_msg}")
        else:
            raise SendError(f"Send failed: {error_msg}")

    def _handle_connection_error(self) -> bool:
        """处理连接错误"""
        retry_count = 0
        while retry_count < self._retry_count:
            try:
                delay = self._get_retry_delay(retry_count)
                logging.info(f"Retry {retry_count+1}")  # 简化日志
                time.sleep(delay)
                
                if self._socket_manager.reconnect():
                    return True
                    
            except Exception as e:
                logging.error(f"Retry failed: {str(e)[:20]}")  # 限制错误消息
                
            retry_count += 1
        return False

    def _get_retry_delay(self, retry_count: int) -> float:
        """获取重试延迟时间"""
        if self._recovery_strategy == 'immediate':
            return 0.5  # 固定延迟
        elif self._recovery_strategy == 'exponential_backoff':
            return min(0.5 * (2 ** retry_count), 30.0)  # 从0.5秒开始指数增长
        else:  # adaptive
            return 0.5 * (1 + self._consecutive_failures)  # 根据连续失败次数线性增长

    def _get_next_endpoint(self) -> Optional[str]:
        """获取下一个发送端点"""
        if not self._endpoints:
            return None
        
        endpoint = self._endpoints[self._current_endpoint_index]
        self._current_endpoint_index = (self._current_endpoint_index + 1) % len(self._endpoints)
        return endpoint

    def get_endpoint_usage(self) -> Dict[str, int]:
        """获取端点使用情况"""
        if not hasattr(self, '_endpoint_usage'):
            self._endpoint_usage = {ep: 0 for ep in self._endpoints}
        return self._endpoint_usage.copy()

    def _monitor_network_conditions(self) -> Dict[str, float]:
        """监控网络状况"""
        try:
            start_time = time.time()
            test_data = {'type': 'ping', 'timestamp': start_time}
            success = self._socket_manager.emit('ping', test_data, timeout=1.0)
            latency = (time.time() - start_time) * 1000
            
            return {
                'latency': latency,
                'success': bool(success),
                'timestamp': start_time
            }
        except Exception as e:
            logging.error(f"Net error: {str(e)[:30]}")  # 限制错误消息长度
            return {
                'latency': float('inf'),
                'success': False,
                'timestamp': time.time()
            }

    def _handle_error(self, error: Exception, context: str = '') -> None:
        """统一错误处理"""
        self._record_failure()
        error_msg = str(error)[:50]  # 限制错误消息长度
        
        if isinstance(error, ValueError):
            if "data" in error_msg.lower():
                raise InvalidDataError(f"Data error: {error_msg}")
            raise ValueError(f"Invalid: {error_msg}")
        elif isinstance(error, ConnectionError):
            raise ConnectionError(f"Network: {error_msg}")
        elif isinstance(error, TimeoutError):
            raise TimeoutError(f"Timeout: {error_msg}")
        else:
            raise SendError(f"Failed ({context}): {error_msg}")

    def _manage_bandwidth(self, data: Dict) -> Optional[Dict]:
        """带宽管理"""
        try:
            data_size = self._get_data_size(data)
            if data_size <= self._bandwidth_limit:
                return data
            
            # 启用压缩并降低采样率
            self._compression_enabled = True
            self._sampling_rate = max(0.1, self._sampling_rate * 0.5)
            compressed_data = self._compress_data(data.copy())
            
            # 强制降低数据大小
            if 'pose_results' in compressed_data:
                pose_data = compressed_data['pose_results']
                if 'landmarks' in pose_data:
                    landmarks = pose_data['landmarks']
                    reduced_landmarks = []
                    for i, point in enumerate(landmarks):
                        if i % 8 == 0:  # 只保留1/8的关键点
                            reduced_landmarks.append({
                                'x': round(point['x'], 1),
                                'y': round(point['y'], 1)
                            })
                    pose_data['landmarks'] = reduced_landmarks
                    
            # 移除所有非必要字段
            for field in ['auxiliary_data', 'raw_data', 'metadata', 'world_landmarks', 
                         'timestamp', 'debug_info', 'visibility']:
                if 'pose_results' in compressed_data:
                    compressed_data['pose_results'].pop(field, None)
                compressed_data.pop(field, None)
                
            return compressed_data
            
        except Exception as e:
            logging.error(f"BW error: {str(e)[:50]}")
            return None

    def get_qos_level(self) -> str:
        """获取当前QoS级别"""
        return self._current_qos

    def _handle_recovery(self, strategy: str) -> None:
        """处理恢复策略"""
        base_delay = 3.0  # 增加基础延迟到3秒，确保延迟增长更明显
        if strategy == 'immediate':
            time.sleep(base_delay)
        elif strategy == 'exponential_backoff':
            delay = base_delay * (2 ** min(self._consecutive_failures, 5))
            time.sleep(min(delay, 15.0))  # 最大延迟15秒
        else:  # adaptive
            delay = base_delay * min(self._consecutive_failures + 1, 10)
            time.sleep(delay)
        self._consecutive_failures += 1

    def _get_memory_growth(self) -> float:
        """获取内存增长率"""
        if not hasattr(self, '_initial_memory'):
            self._initial_memory = psutil.Process().memory_info().rss
        current_memory = psutil.Process().memory_info().rss
        return (current_memory - self._initial_memory) / (1024 * 1024)  # MB
<|MERGE_RESOLUTION|>--- conflicted
+++ resolved
@@ -886,16 +886,11 @@
         }
 
     def send_pose_data(self, room: str, pose_results: Dict,
-<<<<<<< HEAD
-                       face_results: Dict = None, hands_results: Dict = None, timestamp: float = None, priority: str = 'normal',
-                       raise_errors: bool = False) -> bool:
-=======
                       face_results: Dict = None, 
                       hands_results: Dict = None, 
                       timestamp: float = None, 
                       priority: str = 'normal',
                       raise_errors: bool = False) -> bool:
->>>>>>> be72be3e
         """发送姿态数据"""
         try:
             # 准备数据
